package guardiand

import (
	"context"
	"fmt"
	publicrpcv1 "github.com/certusone/wormhole/node/pkg/proto/publicrpc/v1"
	"github.com/certusone/wormhole/node/pkg/vaa"
	"github.com/spf13/cobra"
	"log"
	"os"
	"sort"
	"text/tabwriter"
	"time"
)

// How to test in container:
//    kubectl exec guardian-0 -- /guardiand admin list-nodes --socket /tmp/admin.sock

var (
	showDetails bool
)

func init() {
	AdminClientListNodes.Flags().BoolVar(&showDetails, "showDetails", false, "Show error counter and contract addresses")
}

var AdminClientListNodes = &cobra.Command{
	Use:   "list-nodes",
	Short: "Fetches an aggregated list of guardian nodes",
	Run:   runListNodes,
}

func runListNodes(cmd *cobra.Command, args []string) {
	ctx := context.Background()
	conn, err, c := getPublicRPCServiceClient(ctx, *clientSocketPath)
	defer conn.Close()
	if err != nil {
		log.Fatalf("failed to get publicrpc client: %v", err)
	}

	lastHeartbeats, err := c.GetLastHeartbeats(ctx, &publicrpcv1.GetLastHeartbeatsRequest{})
	if err != nil {
		log.Fatalf("failed to list nodes: %v", err)
	}

	gs, err := c.GetCurrentGuardianSet(ctx, &publicrpcv1.GetCurrentGuardianSetRequest{})
	if err != nil {
		log.Fatalf("failed to list current guardian get: %v", err)
	}

	log.Printf("current guardian set index: %d (%d guardians)",
		gs.GuardianSet.Index, len(gs.GuardianSet.Addresses))

	nodes := lastHeartbeats.Entries

	sort.Slice(nodes, func(i, j int) bool {
		if nodes[i].RawHeartbeat == nil || nodes[j].RawHeartbeat == nil {
			return false
		}
		return nodes[i].RawHeartbeat.NodeName < nodes[j].RawHeartbeat.NodeName
	})

	log.Printf("%d nodes in guardian state set", len(nodes))

	// Check if any node is sending Ropsten metrics
	var isTestnet bool
	for _, node := range nodes {
		for _, network := range node.RawHeartbeat.Networks {
			if vaa.ChainID(network.Id) == vaa.ChainIDEthereumRopsten {
				isTestnet = true
			}
		}
	}

	w := tabwriter.NewWriter(os.Stdout, 0, 8, 2, ' ', 0)

	headers := []string{
		"Node key",
		"Guardian key",
		"Node name",
		"Version",
		"Last seen",
	}

	if showDetails {
		headers = append(headers, "Uptime")
	}

	type network struct {
		string
		vaa.ChainID
	}

	networks := []network{
		{"Solana", vaa.ChainIDSolana},
		{"Ethereum", vaa.ChainIDEthereum},
		{"Terra", vaa.ChainIDTerra},
		{"BSC", vaa.ChainIDBSC},
		{"Polygon", vaa.ChainIDPolygon},
		{"Avalanche", vaa.ChainIDAvalanche},
	}

	if isTestnet {
<<<<<<< HEAD
		// Include Ropsten in testnet mode
		if showDetails {
			_, _ = w.Write([]byte("Node key\tGuardian key\tNode name\tVersion\tLast seen\tUptime\tSolana\tEthereum\tTerra\tBSC\tPolygon\tAvalanche\tAlgorand\tRopsten\n"))
		} else {
			_, _ = w.Write([]byte("Node key\tGuardian key\tNode name\tVersion\tLast seen\tSolana\tEthereum\tTerra\tBSC\tPolygon\tAvalanche\tAlgorand\tRopsten\n"))
		}
	} else {
		if showDetails {
			_, _ = w.Write([]byte("Node key\tGuardian key\tNode name\tVersion\tLast seen\tUptime\tSolana\tEthereum\tTerra\tBSC\tPolygon\tAvalanche\tAlgorand\n"))
		} else {
			_, _ = w.Write([]byte("Node key\tGuardian key\tNode name\tVersion\tLast seen\tSolana\tEthereum\tTerra\tBSC\tPolygon\tAvalanche\tAlgorand\n"))
		}
=======
		networks = append(networks, network{"Ropsten", vaa.ChainIDEthereumRopsten})
	}

	for _, k := range networks {
		headers = append(headers, k.string)
>>>>>>> ce85d8b7
	}

	for _, header := range headers {
		_, _ = fmt.Fprintf(w, "%s\t", header)
	}
	_, _ = fmt.Fprintln(w)

	for _, h := range nodes {
		if h.RawHeartbeat == nil {
			continue
		}

		last := time.Unix(0, h.RawHeartbeat.Timestamp)
		boot := time.Unix(0, h.RawHeartbeat.BootTimestamp)

		heights := map[vaa.ChainID]int64{}
		truncAddrs := make(map[vaa.ChainID]string)
		errors := map[vaa.ChainID]uint64{}
		for _, n := range h.RawHeartbeat.Networks {
			heights[vaa.ChainID(n.Id)] = n.Height
			errors[vaa.ChainID(n.Id)] = n.ErrorCount
			if len(n.ContractAddress) >= 16 {
				truncAddrs[vaa.ChainID(n.Id)] = n.ContractAddress[:16]
			} else {
				truncAddrs[vaa.ChainID(n.Id)] = "INVALID"
			}
		}

<<<<<<< HEAD
		if isTestnet {
			if showDetails {
				fmt.Fprintf(w,
					"%s\t%s\t%s\t%s\t%s\t%s\t%s %d (%d)\t%s %d (%d)\t%s %d (%d)\t%s %d (%d)\t%s %d (%d)\t%s %d (%d)\t%s %d (%d)\t%s %d (%d)\n",
					h.P2PNodeAddr,
					h.RawHeartbeat.GuardianAddr,
					h.RawHeartbeat.NodeName,
					h.RawHeartbeat.Version,
					time.Since(last),
					time.Since(boot),
					truncAddrs[vaa.ChainIDSolana],
					heights[vaa.ChainIDSolana],
					errors[vaa.ChainIDSolana],
					truncAddrs[vaa.ChainIDEthereum],
					heights[vaa.ChainIDEthereum],
					errors[vaa.ChainIDEthereum],
					truncAddrs[vaa.ChainIDTerra],
					heights[vaa.ChainIDTerra],
					errors[vaa.ChainIDTerra],
					truncAddrs[vaa.ChainIDBSC],
					heights[vaa.ChainIDBSC],
					errors[vaa.ChainIDBSC],
					truncAddrs[vaa.ChainIDPolygon],
					heights[vaa.ChainIDPolygon],
					errors[vaa.ChainIDPolygon],
					truncAddrs[vaa.ChainIDAvalanche],
					heights[vaa.ChainIDAvalanche],
					errors[vaa.ChainIDAvalanche],
					truncAddrs[vaa.ChainIDAlgorand],
					heights[vaa.ChainIDAlgorand],
					errors[vaa.ChainIDAlgorand],
					truncAddrs[vaa.ChainIDEthereumRopsten],
					heights[vaa.ChainIDEthereumRopsten],
					errors[vaa.ChainIDEthereumRopsten],
				)
			} else {
				fmt.Fprintf(w,
					"%s\t%s\t%s\t%s\t%s\t%d\t%d\t%d\t%d\t%d\t%d\t%d\t%d\n",
					h.P2PNodeAddr,
					h.RawHeartbeat.GuardianAddr,
					h.RawHeartbeat.NodeName,
					h.RawHeartbeat.Version,
					time.Since(last),
					heights[vaa.ChainIDSolana],
					heights[vaa.ChainIDEthereum],
					heights[vaa.ChainIDTerra],
					heights[vaa.ChainIDBSC],
					heights[vaa.ChainIDPolygon],
					heights[vaa.ChainIDAvalanche],
					heights[vaa.ChainIDAlgorand],
					heights[vaa.ChainIDEthereumRopsten],
				)
			}
		} else {
			if showDetails {
				fmt.Fprintf(w,
					"%s\t%s\t%s\t%s\t%s\t%s\t%s %d (%d)\t%s %d (%d)\t%s %d (%d)\t%s %d (%d)\t%s %d (%d)\t%s %d (%d)\t%s %d (%d)\n",
					h.P2PNodeAddr,
					h.RawHeartbeat.GuardianAddr,
					h.RawHeartbeat.NodeName,
					h.RawHeartbeat.Version,
					time.Since(last),
					time.Since(boot),
					truncAddrs[vaa.ChainIDSolana],
					heights[vaa.ChainIDSolana],
					errors[vaa.ChainIDSolana],
					truncAddrs[vaa.ChainIDEthereum],
					heights[vaa.ChainIDEthereum],
					errors[vaa.ChainIDEthereum],
					truncAddrs[vaa.ChainIDTerra],
					heights[vaa.ChainIDTerra],
					errors[vaa.ChainIDTerra],
					truncAddrs[vaa.ChainIDBSC],
					heights[vaa.ChainIDBSC],
					errors[vaa.ChainIDBSC],
					truncAddrs[vaa.ChainIDPolygon],
					heights[vaa.ChainIDPolygon],
					errors[vaa.ChainIDPolygon],
					truncAddrs[vaa.ChainIDAvalanche],
					heights[vaa.ChainIDAvalanche],
					errors[vaa.ChainIDAvalanche],
					truncAddrs[vaa.ChainIDAlgorand],
					heights[vaa.ChainIDAlgorand],
					errors[vaa.ChainIDAlgorand],
				)
			} else {
				fmt.Fprintf(w,
					"%s\t%s\t%s\t%s\t%s\t%d\t%d\t%d\t%d\t%d\t%d\n",
					h.P2PNodeAddr,
					h.RawHeartbeat.GuardianAddr,
					h.RawHeartbeat.NodeName,
					h.RawHeartbeat.Version,
					time.Since(last),
					heights[vaa.ChainIDSolana],
					heights[vaa.ChainIDEthereum],
					heights[vaa.ChainIDTerra],
					heights[vaa.ChainIDBSC],
					heights[vaa.ChainIDPolygon],
					heights[vaa.ChainIDAvalanche],
					heights[vaa.ChainIDAlgorand],
				)
=======
		fields := []string{
			h.P2PNodeAddr,
			h.RawHeartbeat.GuardianAddr,
			h.RawHeartbeat.NodeName,
			h.RawHeartbeat.Version,
			time.Since(last).String(),
		}

		if showDetails {
			fields = append(fields, time.Since(boot).String())
		}

		for _, n := range networks {
			if showDetails {
				fields = append(fields, fmt.Sprintf("%s %d (%d)",
					truncAddrs[n.ChainID], heights[n.ChainID], errors[n.ChainID]))
			} else {
				fields = append(fields, fmt.Sprintf("%d", heights[n.ChainID]))
>>>>>>> ce85d8b7
			}
		}

		for _, field := range fields {
			_, _ = fmt.Fprintf(w, "%s\t", field)
		}

		_, _ = fmt.Fprintln(w)
	}

	w.Flush()
	fmt.Print("\n")

	for _, addr := range gs.GuardianSet.Addresses {
		var found bool
		for _, h := range nodes {
			if h.VerifiedGuardianAddr == addr {
				found = true
			}
		}

		if !found {
			fmt.Printf("Missing guardian: %s\n", addr)
		}
	}

	fmt.Println("\n[do not parse - use the gRPC or REST API for scripting]")
}<|MERGE_RESOLUTION|>--- conflicted
+++ resolved
@@ -101,26 +101,11 @@
 	}
 
 	if isTestnet {
-<<<<<<< HEAD
-		// Include Ropsten in testnet mode
-		if showDetails {
-			_, _ = w.Write([]byte("Node key\tGuardian key\tNode name\tVersion\tLast seen\tUptime\tSolana\tEthereum\tTerra\tBSC\tPolygon\tAvalanche\tAlgorand\tRopsten\n"))
-		} else {
-			_, _ = w.Write([]byte("Node key\tGuardian key\tNode name\tVersion\tLast seen\tSolana\tEthereum\tTerra\tBSC\tPolygon\tAvalanche\tAlgorand\tRopsten\n"))
-		}
-	} else {
-		if showDetails {
-			_, _ = w.Write([]byte("Node key\tGuardian key\tNode name\tVersion\tLast seen\tUptime\tSolana\tEthereum\tTerra\tBSC\tPolygon\tAvalanche\tAlgorand\n"))
-		} else {
-			_, _ = w.Write([]byte("Node key\tGuardian key\tNode name\tVersion\tLast seen\tSolana\tEthereum\tTerra\tBSC\tPolygon\tAvalanche\tAlgorand\n"))
-		}
-=======
 		networks = append(networks, network{"Ropsten", vaa.ChainIDEthereumRopsten})
 	}
 
 	for _, k := range networks {
 		headers = append(headers, k.string)
->>>>>>> ce85d8b7
 	}
 
 	for _, header := range headers {
@@ -149,109 +134,6 @@
 			}
 		}
 
-<<<<<<< HEAD
-		if isTestnet {
-			if showDetails {
-				fmt.Fprintf(w,
-					"%s\t%s\t%s\t%s\t%s\t%s\t%s %d (%d)\t%s %d (%d)\t%s %d (%d)\t%s %d (%d)\t%s %d (%d)\t%s %d (%d)\t%s %d (%d)\t%s %d (%d)\n",
-					h.P2PNodeAddr,
-					h.RawHeartbeat.GuardianAddr,
-					h.RawHeartbeat.NodeName,
-					h.RawHeartbeat.Version,
-					time.Since(last),
-					time.Since(boot),
-					truncAddrs[vaa.ChainIDSolana],
-					heights[vaa.ChainIDSolana],
-					errors[vaa.ChainIDSolana],
-					truncAddrs[vaa.ChainIDEthereum],
-					heights[vaa.ChainIDEthereum],
-					errors[vaa.ChainIDEthereum],
-					truncAddrs[vaa.ChainIDTerra],
-					heights[vaa.ChainIDTerra],
-					errors[vaa.ChainIDTerra],
-					truncAddrs[vaa.ChainIDBSC],
-					heights[vaa.ChainIDBSC],
-					errors[vaa.ChainIDBSC],
-					truncAddrs[vaa.ChainIDPolygon],
-					heights[vaa.ChainIDPolygon],
-					errors[vaa.ChainIDPolygon],
-					truncAddrs[vaa.ChainIDAvalanche],
-					heights[vaa.ChainIDAvalanche],
-					errors[vaa.ChainIDAvalanche],
-					truncAddrs[vaa.ChainIDAlgorand],
-					heights[vaa.ChainIDAlgorand],
-					errors[vaa.ChainIDAlgorand],
-					truncAddrs[vaa.ChainIDEthereumRopsten],
-					heights[vaa.ChainIDEthereumRopsten],
-					errors[vaa.ChainIDEthereumRopsten],
-				)
-			} else {
-				fmt.Fprintf(w,
-					"%s\t%s\t%s\t%s\t%s\t%d\t%d\t%d\t%d\t%d\t%d\t%d\t%d\n",
-					h.P2PNodeAddr,
-					h.RawHeartbeat.GuardianAddr,
-					h.RawHeartbeat.NodeName,
-					h.RawHeartbeat.Version,
-					time.Since(last),
-					heights[vaa.ChainIDSolana],
-					heights[vaa.ChainIDEthereum],
-					heights[vaa.ChainIDTerra],
-					heights[vaa.ChainIDBSC],
-					heights[vaa.ChainIDPolygon],
-					heights[vaa.ChainIDAvalanche],
-					heights[vaa.ChainIDAlgorand],
-					heights[vaa.ChainIDEthereumRopsten],
-				)
-			}
-		} else {
-			if showDetails {
-				fmt.Fprintf(w,
-					"%s\t%s\t%s\t%s\t%s\t%s\t%s %d (%d)\t%s %d (%d)\t%s %d (%d)\t%s %d (%d)\t%s %d (%d)\t%s %d (%d)\t%s %d (%d)\n",
-					h.P2PNodeAddr,
-					h.RawHeartbeat.GuardianAddr,
-					h.RawHeartbeat.NodeName,
-					h.RawHeartbeat.Version,
-					time.Since(last),
-					time.Since(boot),
-					truncAddrs[vaa.ChainIDSolana],
-					heights[vaa.ChainIDSolana],
-					errors[vaa.ChainIDSolana],
-					truncAddrs[vaa.ChainIDEthereum],
-					heights[vaa.ChainIDEthereum],
-					errors[vaa.ChainIDEthereum],
-					truncAddrs[vaa.ChainIDTerra],
-					heights[vaa.ChainIDTerra],
-					errors[vaa.ChainIDTerra],
-					truncAddrs[vaa.ChainIDBSC],
-					heights[vaa.ChainIDBSC],
-					errors[vaa.ChainIDBSC],
-					truncAddrs[vaa.ChainIDPolygon],
-					heights[vaa.ChainIDPolygon],
-					errors[vaa.ChainIDPolygon],
-					truncAddrs[vaa.ChainIDAvalanche],
-					heights[vaa.ChainIDAvalanche],
-					errors[vaa.ChainIDAvalanche],
-					truncAddrs[vaa.ChainIDAlgorand],
-					heights[vaa.ChainIDAlgorand],
-					errors[vaa.ChainIDAlgorand],
-				)
-			} else {
-				fmt.Fprintf(w,
-					"%s\t%s\t%s\t%s\t%s\t%d\t%d\t%d\t%d\t%d\t%d\n",
-					h.P2PNodeAddr,
-					h.RawHeartbeat.GuardianAddr,
-					h.RawHeartbeat.NodeName,
-					h.RawHeartbeat.Version,
-					time.Since(last),
-					heights[vaa.ChainIDSolana],
-					heights[vaa.ChainIDEthereum],
-					heights[vaa.ChainIDTerra],
-					heights[vaa.ChainIDBSC],
-					heights[vaa.ChainIDPolygon],
-					heights[vaa.ChainIDAvalanche],
-					heights[vaa.ChainIDAlgorand],
-				)
-=======
 		fields := []string{
 			h.P2PNodeAddr,
 			h.RawHeartbeat.GuardianAddr,
@@ -270,7 +152,6 @@
 					truncAddrs[n.ChainID], heights[n.ChainID], errors[n.ChainID]))
 			} else {
 				fields = append(fields, fmt.Sprintf("%d", heights[n.ChainID]))
->>>>>>> ce85d8b7
 			}
 		}
 
